--- conflicted
+++ resolved
@@ -14,11 +14,7 @@
 ]
 authors = [{ name = "Genaro Suárez", email = "gsuarez2405@gmail.com" }]
 license = {file = "LICENSE"}
-<<<<<<< HEAD
-requires-python = ">=3.11"
-=======
 requires-python = ">=3.9"
->>>>>>> 0d48dbc9
 dependencies = [
   "astropy",
   "corner",
@@ -63,7 +59,6 @@
   "models_aux/*.pickle",
 ]
 
-<<<<<<< HEAD
 [dependency-groups]
 dev = [
     "pytest>=9.0.2",
@@ -72,9 +67,4 @@
 [pytest]
 markers = [
     "models: marks tests that use models (deselect with '-m \"not models\"')",
-]
-=======
-[tool.setuptools.packages.find]
-include = ["seda*"]
-exclude = ["backups*"]
->>>>>>> 0d48dbc9
+]